--- conflicted
+++ resolved
@@ -219,13 +219,9 @@
             using (CreateCrossPlatLock(storageCreationProperties))
             {
                 // Cache the list of accounts
-<<<<<<< HEAD
+
                 var ts = logger == null ? s_staticLogger.Value : new TraceSourceLogger(logger);
                 var accountIdentifiers = await GetAccountIdentifiersAsync(storageCreationProperties, ts).ConfigureAwait(false);
-
-=======
-                var accountIdentifiers = await GetAccountIdentifiersAsync(storageCreationProperties).ConfigureAwait(false);
->>>>>>> cbc77d77
                 var cacheWatcher = new FileSystemWatcher(storageCreationProperties.CacheDirectory, storageCreationProperties.CacheFileName);
                 var helper = new MsalCacheHelper(storageCreationProperties, logger, accountIdentifiers, cacheWatcher);
 
