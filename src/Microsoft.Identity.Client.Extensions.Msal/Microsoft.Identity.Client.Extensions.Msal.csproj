<<<<<<< HEAD
﻿<Project Sdk="Microsoft.NET.Sdk">

  <PropertyGroup>

    <!--This should be passed from the VSTS build-->
    <ClientSemVer Condition="'$(ClientSemVer)' == ''">1.0.0-localbuild</ClientSemVer>
    <!--This will generate AssemblyVersion, AssemblyFileVersion and AssemblyInformationVersion-->
    <Version>$(ClientSemVer)</Version>

    <TargetFrameworks>netcoreapp2.1;net45</TargetFrameworks>
    <DefineConstants>$(DefineConstants);MSAL</DefineConstants>
    <Authors>Microsoft</Authors>
    <Company>Microsoft</Company>
    <Description>This package contains extensions to Microsoft Authentication Library for .NET (MSAL.NET)</Description>
    <Copyright>© Microsoft Corporation. All rights reserved.</Copyright>
    <PackageLicenseUrl>https://github.com/AzureAD/microsoft-authentication-extensions-for-dotnet/blob/master/LICENSE</PackageLicenseUrl>
    <PackageProjectUrl>https://github.com/AzureAD/microsoft-authentication-extensions-for-dotnet</PackageProjectUrl>
    <RepositoryUrl>https://github.com/AzureAD/microsoft-authentication-extensions-for-dotnet</RepositoryUrl>
    <PackageTags>Microsoft Authentication Library MSAL Azure Active Directory AAD Identity .NET</PackageTags>
    <PackageRequireLicenseAcceptance>true</PackageRequireLicenseAcceptance>
  </PropertyGroup>

  <PropertyGroup Label="Source Link">
    <PublishRepositoryUrl>true</PublishRepositoryUrl>
    <EmbedUntrackedSources>true</EmbedUntrackedSources>
    <!-- Build symbol package (.snupkg) to distribute the PDB containing Source Link -->
    <IncludeSymbols>true</IncludeSymbols>
    <SymbolPackageFormat>snupkg</SymbolPackageFormat>
  </PropertyGroup>
  
  <Import Project="..\Shared\Shared.projitems" Label="Shared" />

  <ItemGroup>
    <PackageReference Include="Microsoft.Identity.Client" Version="3.0.2-preview" />
    <Reference Include="System.Security" />
  </ItemGroup>

  <ItemGroup Condition="'$(TargetFramework)' == 'netcoreapp2.1'">
    <PackageReference Include="System.Security.Cryptography.ProtectedData">
      <Version>4.5.0</Version>
    </PackageReference>
  </ItemGroup>

=======
﻿<Project Sdk="Microsoft.NET.Sdk">

  <PropertyGroup>

    <!--This should be passed from the VSTS build-->
    <ClientSemVer Condition="'$(ClientSemVer)' == ''">1.0.0-localbuild</ClientSemVer>
    <!--This will generate AssemblyVersion, AssemblyFileVersion and AssemblyInformationVersion-->
    <Version>$(ClientSemVer)</Version>

    <TargetFrameworks>netcoreapp2.1;net45</TargetFrameworks>
    <DefineConstants>$(DefineConstants);MSAL</DefineConstants>
    <Authors>Microsoft</Authors>
    <Company>Microsoft</Company>
    <Description>This package contains extensions to Microsoft Authentication Library for .NET (MSAL.NET)</Description>
    <Copyright>© Microsoft Corporation. All rights reserved.</Copyright>
    <PackageLicenseUrl>https://github.com/AzureAD/microsoft-authentication-extensions-for-dotnet/blob/master/LICENSE</PackageLicenseUrl>
    <PackageProjectUrl>https://github.com/AzureAD/microsoft-authentication-extensions-for-dotnet</PackageProjectUrl>
    <RepositoryUrl>https://github.com/AzureAD/microsoft-authentication-extensions-for-dotnet</RepositoryUrl>
    <PackageTags>Microsoft Authentication Library MSAL Azure Active Directory AAD Identity .NET</PackageTags>
    <PackageRequireLicenseAcceptance>true</PackageRequireLicenseAcceptance>
  </PropertyGroup>

  <PropertyGroup Label="Source Link">
    <PublishRepositoryUrl>true</PublishRepositoryUrl>
    <EmbedUntrackedSources>true</EmbedUntrackedSources>
    <!-- Build symbol package (.snupkg) to distribute the PDB containing Source Link -->
    <IncludeSymbols>true</IncludeSymbols>
    <SymbolPackageFormat>snupkg</SymbolPackageFormat>
  </PropertyGroup>
  
  <Import Project="..\Shared\Shared.projitems" Label="Shared" />

  <ItemGroup>
    <PackageReference Include="Microsoft.Identity.Client" Version="3.0.3-preview" />
    <Reference Include="System.Security" />
  </ItemGroup>

>>>>>>> a4fa10bc
  <ItemGroup>
    <None Include="..\..\LICENSE">
      <Pack>True</Pack>
      <PackagePath></PackagePath>
    </None>
<<<<<<< HEAD
  </ItemGroup>

  <ItemGroup Label="Build Tools" Condition="$([MSBuild]::IsOsPlatform('Windows'))">
    <PackageReference Include="Microsoft.SourceLink.GitHub" Version="1.0.0-beta2-18618-05" PrivateAssets="All"/>
  </ItemGroup>
</Project>
=======
  </ItemGroup>

  <ItemGroup Label="Build Tools" Condition="$([MSBuild]::IsOsPlatform('Windows'))">
    <PackageReference Include="Microsoft.SourceLink.GitHub" Version="1.0.0-beta2-18618-05" PrivateAssets="All" />
  </ItemGroup>
</Project>
>>>>>>> a4fa10bc
<|MERGE_RESOLUTION|>--- conflicted
+++ resolved
@@ -1,103 +1,54 @@
-<<<<<<< HEAD
-﻿<Project Sdk="Microsoft.NET.Sdk">
-
-  <PropertyGroup>
-
-    <!--This should be passed from the VSTS build-->
-    <ClientSemVer Condition="'$(ClientSemVer)' == ''">1.0.0-localbuild</ClientSemVer>
-    <!--This will generate AssemblyVersion, AssemblyFileVersion and AssemblyInformationVersion-->
-    <Version>$(ClientSemVer)</Version>
-
-    <TargetFrameworks>netcoreapp2.1;net45</TargetFrameworks>
-    <DefineConstants>$(DefineConstants);MSAL</DefineConstants>
-    <Authors>Microsoft</Authors>
-    <Company>Microsoft</Company>
-    <Description>This package contains extensions to Microsoft Authentication Library for .NET (MSAL.NET)</Description>
-    <Copyright>© Microsoft Corporation. All rights reserved.</Copyright>
-    <PackageLicenseUrl>https://github.com/AzureAD/microsoft-authentication-extensions-for-dotnet/blob/master/LICENSE</PackageLicenseUrl>
-    <PackageProjectUrl>https://github.com/AzureAD/microsoft-authentication-extensions-for-dotnet</PackageProjectUrl>
-    <RepositoryUrl>https://github.com/AzureAD/microsoft-authentication-extensions-for-dotnet</RepositoryUrl>
-    <PackageTags>Microsoft Authentication Library MSAL Azure Active Directory AAD Identity .NET</PackageTags>
-    <PackageRequireLicenseAcceptance>true</PackageRequireLicenseAcceptance>
-  </PropertyGroup>
-
-  <PropertyGroup Label="Source Link">
-    <PublishRepositoryUrl>true</PublishRepositoryUrl>
-    <EmbedUntrackedSources>true</EmbedUntrackedSources>
-    <!-- Build symbol package (.snupkg) to distribute the PDB containing Source Link -->
-    <IncludeSymbols>true</IncludeSymbols>
-    <SymbolPackageFormat>snupkg</SymbolPackageFormat>
-  </PropertyGroup>
-  
-  <Import Project="..\Shared\Shared.projitems" Label="Shared" />
-
-  <ItemGroup>
-    <PackageReference Include="Microsoft.Identity.Client" Version="3.0.2-preview" />
-    <Reference Include="System.Security" />
-  </ItemGroup>
-
-  <ItemGroup Condition="'$(TargetFramework)' == 'netcoreapp2.1'">
-    <PackageReference Include="System.Security.Cryptography.ProtectedData">
-      <Version>4.5.0</Version>
-    </PackageReference>
-  </ItemGroup>
-
-=======
-﻿<Project Sdk="Microsoft.NET.Sdk">
-
-  <PropertyGroup>
-
-    <!--This should be passed from the VSTS build-->
-    <ClientSemVer Condition="'$(ClientSemVer)' == ''">1.0.0-localbuild</ClientSemVer>
-    <!--This will generate AssemblyVersion, AssemblyFileVersion and AssemblyInformationVersion-->
-    <Version>$(ClientSemVer)</Version>
-
-    <TargetFrameworks>netcoreapp2.1;net45</TargetFrameworks>
-    <DefineConstants>$(DefineConstants);MSAL</DefineConstants>
-    <Authors>Microsoft</Authors>
-    <Company>Microsoft</Company>
-    <Description>This package contains extensions to Microsoft Authentication Library for .NET (MSAL.NET)</Description>
-    <Copyright>© Microsoft Corporation. All rights reserved.</Copyright>
-    <PackageLicenseUrl>https://github.com/AzureAD/microsoft-authentication-extensions-for-dotnet/blob/master/LICENSE</PackageLicenseUrl>
-    <PackageProjectUrl>https://github.com/AzureAD/microsoft-authentication-extensions-for-dotnet</PackageProjectUrl>
-    <RepositoryUrl>https://github.com/AzureAD/microsoft-authentication-extensions-for-dotnet</RepositoryUrl>
-    <PackageTags>Microsoft Authentication Library MSAL Azure Active Directory AAD Identity .NET</PackageTags>
-    <PackageRequireLicenseAcceptance>true</PackageRequireLicenseAcceptance>
-  </PropertyGroup>
-
-  <PropertyGroup Label="Source Link">
-    <PublishRepositoryUrl>true</PublishRepositoryUrl>
-    <EmbedUntrackedSources>true</EmbedUntrackedSources>
-    <!-- Build symbol package (.snupkg) to distribute the PDB containing Source Link -->
-    <IncludeSymbols>true</IncludeSymbols>
-    <SymbolPackageFormat>snupkg</SymbolPackageFormat>
-  </PropertyGroup>
-  
-  <Import Project="..\Shared\Shared.projitems" Label="Shared" />
-
-  <ItemGroup>
-    <PackageReference Include="Microsoft.Identity.Client" Version="3.0.3-preview" />
-    <Reference Include="System.Security" />
-  </ItemGroup>
-
->>>>>>> a4fa10bc
-  <ItemGroup>
-    <None Include="..\..\LICENSE">
-      <Pack>True</Pack>
-      <PackagePath></PackagePath>
-    </None>
-<<<<<<< HEAD
-  </ItemGroup>
-
-  <ItemGroup Label="Build Tools" Condition="$([MSBuild]::IsOsPlatform('Windows'))">
-    <PackageReference Include="Microsoft.SourceLink.GitHub" Version="1.0.0-beta2-18618-05" PrivateAssets="All"/>
-  </ItemGroup>
-</Project>
-=======
-  </ItemGroup>
-
-  <ItemGroup Label="Build Tools" Condition="$([MSBuild]::IsOsPlatform('Windows'))">
-    <PackageReference Include="Microsoft.SourceLink.GitHub" Version="1.0.0-beta2-18618-05" PrivateAssets="All" />
-  </ItemGroup>
-</Project>
->>>>>>> a4fa10bc
+﻿<Project Sdk="Microsoft.NET.Sdk">
+
+  <PropertyGroup>
+
+    <!--This should be passed from the VSTS build-->
+    <ClientSemVer Condition="'$(ClientSemVer)' == ''">1.0.0-localbuild</ClientSemVer>
+    <!--This will generate AssemblyVersion, AssemblyFileVersion and AssemblyInformationVersion-->
+    <Version>$(ClientSemVer)</Version>
+
+    <TargetFrameworks>netcoreapp2.1;net45</TargetFrameworks>
+    <DefineConstants>$(DefineConstants);MSAL</DefineConstants>
+    <Authors>Microsoft</Authors>
+    <Company>Microsoft</Company>
+    <Description>This package contains extensions to Microsoft Authentication Library for .NET (MSAL.NET)</Description>
+    <Copyright>© Microsoft Corporation. All rights reserved.</Copyright>
+    <PackageLicenseUrl>https://github.com/AzureAD/microsoft-authentication-extensions-for-dotnet/blob/master/LICENSE</PackageLicenseUrl>
+    <PackageProjectUrl>https://github.com/AzureAD/microsoft-authentication-extensions-for-dotnet</PackageProjectUrl>
+    <RepositoryUrl>https://github.com/AzureAD/microsoft-authentication-extensions-for-dotnet</RepositoryUrl>
+    <PackageTags>Microsoft Authentication Library MSAL Azure Active Directory AAD Identity .NET</PackageTags>
+    <PackageRequireLicenseAcceptance>true</PackageRequireLicenseAcceptance>
+  </PropertyGroup>
+
+  <PropertyGroup Label="Source Link">
+    <PublishRepositoryUrl>true</PublishRepositoryUrl>
+    <EmbedUntrackedSources>true</EmbedUntrackedSources>
+    <!-- Build symbol package (.snupkg) to distribute the PDB containing Source Link -->
+    <IncludeSymbols>true</IncludeSymbols>
+    <SymbolPackageFormat>snupkg</SymbolPackageFormat>
+  </PropertyGroup>
+  
+  <Import Project="..\Shared\Shared.projitems" Label="Shared" />
+
+  <ItemGroup>
+    <PackageReference Include="Microsoft.Identity.Client" Version="3.0.3-preview" />
+    <Reference Include="System.Security" />
+  </ItemGroup>
+
+  <ItemGroup Condition="'$(TargetFramework)' == 'netcoreapp2.1'">
+    <PackageReference Include="System.Security.Cryptography.ProtectedData">
+      <Version>4.5.0</Version>
+    </PackageReference>
+  </ItemGroup>
+
+  <ItemGroup>
+    <None Include="..\..\LICENSE">
+      <Pack>True</Pack>
+      <PackagePath></PackagePath>
+    </None>
+  </ItemGroup>
+
+  <ItemGroup Label="Build Tools" Condition="$([MSBuild]::IsOsPlatform('Windows'))">
+    <PackageReference Include="Microsoft.SourceLink.GitHub" Version="1.0.0-beta2-18618-05" PrivateAssets="All"/>
+  </ItemGroup>
+</Project>