--- conflicted
+++ resolved
@@ -27,7 +27,7 @@
     <IncludeSymbols>true</IncludeSymbols>
     <SymbolPackageFormat>snupkg</SymbolPackageFormat>
   </PropertyGroup>
-  
+
   <ItemGroup>
     <None Include="..\..\LICENSE">
       <Pack>True</Pack>
@@ -40,16 +40,9 @@
   </ItemGroup>
 
   <ItemGroup>
-<<<<<<< HEAD
-    <PackageReference Include="Microsoft.AspNetCore.App" Version="2.1.0" />
-    <PackageReference Include="Microsoft.AspNetCore.Authentication.AzureAD.UI" Version="2.1.0" />
-    <PackageReference Include="Microsoft.Extensions.Identity.Core" Version="2.1.0" />
-    <PackageReference Include="Microsoft.Identity.Client" Version="3.0.2-preview" />
-=======
     <PackageReference Include="Microsoft.AspNetCore.App" Version="2.1.9" />
     <PackageReference Include="Microsoft.AspNetCore.Authentication.AzureAD.UI" Version="2.1.1" />
     <PackageReference Include="Microsoft.Extensions.Identity.Core" Version="2.1.6" />
     <PackageReference Include="Microsoft.Identity.Client" Version="3.0.3-preview" />
->>>>>>> a4fa10bc
   </ItemGroup>
 </Project>